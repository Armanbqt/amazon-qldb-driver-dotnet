--- conflicted
+++ resolved
@@ -14,12 +14,8 @@
 namespace Amazon.QLDB.Driver
 {
     using System.Collections.Generic;
-<<<<<<< HEAD
     using Amazon.IonDotnet.Tree;
-=======
     using Amazon.Runtime;
-    using IonDotnet.Tree;
->>>>>>> 9f3ba0ed
 
     /// <summary>
     /// Transaction object used within lambda executions to provide a reduced view that allows only the operations that are
